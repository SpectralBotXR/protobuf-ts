--- conflicted
+++ resolved
@@ -25,6 +25,7 @@
  * Note that this function differs from protobuf merge semantics,
  * which appends repeated fields.
  */
+
 export function reflectionMergePartial<T extends object>(info: MessageInfo, target: T, source: PartialMessage<T>) {
 
     let
@@ -38,25 +39,14 @@
 
         if (field.oneof) {
             const group = input[field.oneof] as UnknownOneofGroup | undefined; // this is the oneof`s group in the source
-<<<<<<< HEAD
-            if (group?.kind !== name) { // the user is free to omit
-=======
-            if (group?.oneofKind == undefined) { // the user is free to omit
->>>>>>> ac607a69
+            if (group?.kind == undefined) { // the user is free to omit
                 continue; // we skip this field, and all other members too
             }
             fieldValue = group.value; // our value comes from the the oneof group of the source
             output = (target as UnknownMessage)[field.oneof] as UnknownOneofGroup; // and our output is the oneof group of the target
-<<<<<<< HEAD
             output.kind = group.kind; // always update discriminator
-            name = "value"; // the field name for a oneof's value is always 'value'
-            if (fieldValue === undefined) {
+            if (fieldValue == undefined) {
                 delete output.value; // remove any existing value
-=======
-            output.oneofKind = group.oneofKind; // always update discriminator
-            if (fieldValue == undefined) {
-                delete output[name]; // remove any existing value
->>>>>>> ac607a69
                 continue; // skip further work on field
             }
         } else {
